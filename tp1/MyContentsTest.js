--- conflicted
+++ resolved
@@ -3,15 +3,12 @@
 import { MyAxis } from "./MyAxis.js";
 import { MyFloorFactory } from "./objects/MyFloorFactory.js";
 import { MyWallFactory } from "./objects/MyWallFactory.js";
-<<<<<<< HEAD
 import { MySpotlightFactory } from "./lights/MySpotlightFactory.js";
 import { MyCageFactory } from "./objects/MyCageFactory.js";
-=======
 import { MyCircularTableFactory } from "./objects/MyCircularTableFactory.js";
 import { MyWatchFactory } from "./objects/MyWatchFactory.js";
 import { watch } from "./MyTextures.js";
 import { MyBoxFactory } from "./objects/MyBoxFactory.js";
->>>>>>> 35853ea4
 
 /**
  *  This class contains the contents of out application
@@ -71,7 +68,6 @@
 
         let wallFactory = new MyWallFactory("velvet");
 
-<<<<<<< HEAD
         const leftWall = wallFactory.buildWall(floor.__height, 10);
         leftWall.position.set(-floor.__width / 2, leftWall.__height / 2, 0);
         leftWall.rotateY(90 * degreesToRadians);
@@ -102,7 +98,6 @@
         // windowLight.rotateY(Math.PI)
         // windowLight.position.set(0, downWall.__height + windowLight.__height / 2, -floor.__height / 2);
         // this.app.scene.add(windowLight);
-=======
         let circularTableFactory = new MyCircularTableFactory("velvetFabric");
         const circularTable = circularTableFactory.buildCircularTable(1, new THREE.Vector3(0, 3, 0));
         this.app.scene.add(circularTable);
@@ -117,7 +112,6 @@
         let boxFactory = new MyBoxFactory("wood");
         const box = boxFactory.buildBox(1, 1, 1, new THREE.Vector3(4, 0.5, 0));
         this.app.scene.add(box);
->>>>>>> 35853ea4
     }
 
     /**
